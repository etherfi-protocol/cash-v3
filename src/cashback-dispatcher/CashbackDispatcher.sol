--- conflicted
+++ resolved
@@ -186,7 +186,6 @@
     /**
      * @notice Returns the addresses of the whitelisted cashback tokens
      * @return Addresses of the cashback tokens
-<<<<<<< HEAD
      */
     function getCashbackTokens() public view returns (address[] memory) {
         return _getCashbackDispatcherStorage().whitelistedCashbackTokens.values();
@@ -197,18 +196,6 @@
      * @param token Address of the token
      * @return Returns true if the token is a whitelisted cashback token, false otherwise
      */
-=======
-     */
-    function getCashbackTokens() public view returns (address[] memory) {
-        return _getCashbackDispatcherStorage().whitelistedCashbackTokens.values();
-    }
-
-    /**
-     * @notice Returns true if the token is a whitelisted cashback token, false otherwise
-     * @param token Address of the token
-     * @return Returns true if the token is a whitelisted cashback token, false otherwise
-     */
->>>>>>> 9c448332
     function isCashbackToken(address token) public view returns (bool) {
         return _getCashbackDispatcherStorage().whitelistedCashbackTokens.contains(token);
     }
@@ -240,16 +227,11 @@
      */
     function cashback(address recipient, address token, uint256 amountInUsd) external whenNotPaused returns (uint256 cashbackAmountInToken, bool paid) {
         CashbackDispatcherStorage storage $ = _getCashbackDispatcherStorage();
-<<<<<<< HEAD
-        
-        if (msg.sender != address($.cashModule)) revert OnlyCashModule();
-=======
 
         if (recipient == address(0)) revert InvalidInput();        
         if (!isCashbackToken(token)) revert InvalidCashbackToken();
         if (msg.sender != address($.cashModule)) revert OnlyCashModule();
         
->>>>>>> 9c448332
         cashbackAmountInToken = convertUsdToCashbackToken(token, amountInUsd);
         if (cashbackAmountInToken == 0) return (0, true);
 
@@ -270,10 +252,7 @@
      * @return whether it was paid
      */
     function clearPendingCashback(address account, address token, uint256 amountInUsd) external returns (uint256, bool) {
-<<<<<<< HEAD
-=======
         if (!isCashbackToken(token)) revert InvalidCashbackToken();
->>>>>>> 9c448332
         CashbackDispatcherStorage storage $ = _getCashbackDispatcherStorage();
         
         if (account == address(0)) revert InvalidInput();
@@ -343,11 +322,7 @@
         
         uint256 len = tokens.length;
         for (uint256 i = 0; i < len; ) {
-<<<<<<< HEAD
-            if ($.priceProvider.price(tokens[i]) == 0) revert CashbackTokenPriceNotConfigured();
-=======
             if (shouldWhitelist[i] && $.priceProvider.price(tokens[i]) == 0) revert CashbackTokenPriceNotConfigured();
->>>>>>> 9c448332
             unchecked {
                 ++i;
             }
