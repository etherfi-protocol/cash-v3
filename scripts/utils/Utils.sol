// SPDX-License-Identifier: MIT
pragma solidity ^0.8.28;

import {Script} from "forge-std/Script.sol";
import {stdJson} from "forge-std/StdJson.sol";
import { CREATE3 } from "solady/utils/CREATE3.sol";

struct ChainConfig {
    address owner;
    string rpc;
    address usdc;
    address weETH;
    address scr;
    address weth;
    address weEthWethOracle;
    address ethUsdcOracle;
    address scrUsdOracle;
    address usdcUsdOracle;
    address swapRouterOpenOcean;
    address aaveV3Pool;
    address aaveV3PoolDataProvider;
    address stargateUsdcPool;
}

contract Utils is Script {
    address eth = 0xEeeeeEeeeEeEeeEeEeEeeEEEeeeeEeeeeeeeEEeE;
    string scrollChainId = "534352";
    string mainnetChainId = "1";

    string internal TOP_UP_SOURCE_FACTORY_PROXY = "TopUpSourceFactoryProxy";
    string internal TOP_UP_SOURCE_FACTORY_IMPL = "TopUpSourceFactoryImpl";
    string internal TOP_UP_SOURCE_IMPL = "TopUpSourceImpl";
    string internal ROLE_REGISTRY_PROXY = "RoleRegistryProxy";
    string internal ROLE_REGISTRY_IMPL = "RoleRegistryImpl";
    string internal ETHER_FI_OFT_BRIDGE_ADAPTER = "EtherFiOFTBridgeAdapter";
    string internal ETHER_FI_LIQUID_BRIDGE_ADAPTER = "EtherFiLiquidBridgeAdapter";
    string internal STARGATE_ADAPTER = "StargateAdapter";
    string internal NTT_ADAPTER = "NTTAdapterSalt";
    string internal SCROLL_ERC20_BRIDGE_ADAPTER_DEV = "ScrollERC20BridgeAdapterDev";
    string internal SCROLL_ERC20_BRIDGE_ADAPTER_PROD = "ScrollERC20BridgeAdapterProd";
<<<<<<< HEAD
    string internal BASE_WITHDRAW_ERC20_BRIDGE_ADAPTER = "BaseWithdrawERC20BridgeAdapter";
=======
    string internal BASE_WITHDRAW_ERC20_BRIDGE_ADAPTER_DEV = "BaseWithdrawERC20BridgeAdapterDev";
    string internal BASE_WITHDRAW_ERC20_BRIDGE_ADAPTER_PROD = "BaseWithdrawERC20BridgeAdapterProd";
>>>>>>> 57368ae0

    string internal ETHER_FI_SAFE_IMPL = "EtherFiSafeImpl";
    string internal ETHER_FI_SAFE_FACTORY_IMPL = TOP_UP_SOURCE_FACTORY_IMPL;
    string internal ETHER_FI_SAFE_FACTORY_PROXY = TOP_UP_SOURCE_FACTORY_PROXY;
    string internal ETHER_FI_DATA_PROVIDER_IMPL = "EtherFiDataProviderImpl";
    string internal ETHER_FI_DATA_PROVIDER_PROXY = "EtherFiDataProviderProxy";
    string internal ETHER_FI_HOOK_IMPL = "EtherFiHookImpl";
    string internal ETHER_FI_HOOK_PROXY = "EtherFiHookProxy";
    string internal TOP_UP_DEST_IMPL = "TopUpDestImpl";
    string internal TOP_UP_DEST_PROXY = "TopUpDestProxy";
    string internal AAVE_MODULE = "AaveV3Module";
    string internal CASH_MODULE_SETTERS_IMPL = "CashModuleSettersImpl";
    string internal CASH_MODULE_CORE_IMPL = "CashModuleCoreImpl";
    string internal CASH_MODULE_PROXY = "CashModuleProxy";
    string internal CASH_LENS_IMPL = "CashLensImpl";
    string internal CASH_LENS_PROXY = "CashLensProxy";
    string internal OPEN_OCEAN_SWAP_MODULE = "OpenOceanSwapModule";

    string internal CASH_EVENT_EMITTER_IMPL = "CashEventEmitterImpl";
    string internal CASH_EVENT_EMITTER_PROXY = "CashEventEmitterProxy";
    string internal PRICE_PROVIDER_IMPL = "PriceProviderImpl";
    string internal PRICE_PROVIDER_PROXY = "PriceProviderProxy";
    string internal CASHBACK_DISPATCHER_IMPL = "CashbackDispatcherImpl";
    string internal CASHBACK_DISPATCHER_PROXY = "CashbackDispatcherProxy";
    string internal SETTLEMENT_DISPATCHER_IMPL = "SettlementDispatcherImpl";
    string internal SETTLEMENT_DISPATCHER_PROXY = "SettlementDispatcherProxy";
    string internal SETTLEMENT_DISPATCHER_RAIN_IMPL = "ProdSettlementDispatcherRainImpl";
    string internal SETTLEMENT_DISPATCHER_RAIN_PROXY = "ProdSettlementDispatcherRainProxy";
    string internal DEBT_MANAGER_ADMIN_IMPL = "DebtManagerAdminImpl";
    string internal DEBT_MANAGER_CORE_IMPL = "DebtManagerCoreImpl";
    string internal DEBT_MANAGER_INITIALIZER_IMPL = "DebtManagerInitializerImpl";
    string internal DEBT_MANAGER_PROXY = "DebtManagerProxy";

    function getChainConfig(
        string memory chainId
    ) internal view returns (ChainConfig memory) {
        string memory file = string.concat(vm.projectRoot(), string(abi.encodePacked("/deployments/", getEnv(), "/fixtures/fixtures.json")));
        string memory inputJson = vm.readFile(file);

        ChainConfig memory config;

        config.owner = stdJson.readAddress(
            inputJson,
            string.concat(".", chainId, ".", "owner")
        );

        config.rpc = stdJson.readString(
            inputJson,
            string.concat(".", chainId, ".", "rpc")
        );

        config.usdc = stdJson.readAddress(
            inputJson,
            string.concat(".", chainId, ".", "usdc")
        );

        config.weETH = stdJson.readAddress(
            inputJson,
            string.concat(".", chainId, ".", "weETH")
        );

        config.scr = stdJson.readAddress(
            inputJson,
            string.concat(".", chainId, ".", "scr")
        );

        config.weth = stdJson.readAddress(
            inputJson,
            string.concat(".", chainId, ".", "weth")
        );

        config.scr = stdJson.readAddress(
            inputJson,
            string.concat(".", chainId, ".", "scr")
        );

        config.weEthWethOracle = stdJson.readAddress(
            inputJson,
            string.concat(".", chainId, ".", "weEthWethOracle")
        );

        config.ethUsdcOracle = stdJson.readAddress(
            inputJson,
            string.concat(".", chainId, ".", "ethUsdcOracle")
        );

        config.scrUsdOracle = stdJson.readAddress(
            inputJson,
            string.concat(".", chainId, ".", "scrUsdOracle")
        );

        config.usdcUsdOracle = stdJson.readAddress(
            inputJson,
            string.concat(".", chainId, ".", "usdcUsdOracle")
        );

        config.usdcUsdOracle = stdJson.readAddress(
            inputJson,
            string.concat(".", chainId, ".", "usdcUsdOracle")
        );

        config.swapRouterOpenOcean = stdJson.readAddress(
            inputJson,
            string.concat(".", chainId, ".", "swapRouterOpenOcean")
        );

        config.aaveV3Pool = stdJson.readAddress(
            inputJson,
            string.concat(".", chainId, ".", "aaveV3Pool")
        );

        config.aaveV3PoolDataProvider = stdJson.readAddress(
            inputJson,
            string.concat(".", chainId, ".", "aaveV3PoolDataProvider")
        );

        config.stargateUsdcPool = stdJson.readAddress(
            inputJson,
            string.concat(".", chainId, ".", "stargateUsdcPool")
        );

        return config;
    }

    function readDeploymentFile() internal view returns (string memory) {
        string memory dir = string.concat(vm.projectRoot(), string(abi.encodePacked("/deployments/", getEnv(), "/")));
        string memory chainDir = string.concat(vm.toString(block.chainid), "/");
        string memory file = string.concat("deployments", ".json");
        return vm.readFile(string.concat(dir, chainDir, file));
    }

    function readTopUpSourceDeployment() internal view returns (string memory) {
        string memory dir = string.concat(vm.projectRoot(), string(abi.encodePacked("/deployments/", getEnv(), "/")));
        string memory chainDir = string.concat(vm.toString(block.chainid), "/");
        string memory file = string.concat(dir, chainDir, "deployments", ".json");
        string memory deployments = vm.readFile(file);

        return deployments;
    }

    function writeDeploymentFile(string memory output) internal {
        string memory dir = string.concat(vm.projectRoot(), string(abi.encodePacked("/deployments/", getEnv(), "/")));
        string memory chainDir = string.concat(vm.toString(block.chainid), "/");
        string memory file = string.concat("deployments", ".json");
        vm.writeJson(output, string.concat(dir, chainDir, file));
    }

    function writeUserSafeDeploymentFile(string memory output) internal {
        string memory dir = string.concat(vm.projectRoot(), string(abi.encodePacked("/deployments/", getEnv(), "/")));
        string memory chainDir = string.concat(vm.toString(block.chainid), "/");
        string memory file = string.concat("safe", ".json");
        vm.writeJson(output, string.concat(dir, chainDir, file));
    }

    function isFork(string memory chainId) internal pure returns (bool) {
        if (keccak256(bytes(chainId)) == keccak256(bytes("local"))) return false;
        else return true;
    }

    function getSalt(string memory contractName) internal pure returns (bytes32) {
        return keccak256(bytes(contractName));
    }


    function deployWithCreate3(bytes memory creationCode, bytes32 salt) internal returns (address) {
        return CREATE3.deployDeterministic(creationCode, salt);
    }

    function getEnv() internal view returns (string memory) {
        try vm.envString("ENV") returns (string memory env) {
            if (bytes(env).length == 0) env = "mainnet";
            if (!isEqualString(env, "mainnet") && !isEqualString(env, "dev")) revert ("ENV can only be \"mainnet\" or \"dev\"");
            return env;
        } catch {
            return "mainnet";
        }

    }

    function isEqualString(string memory a, string memory b) internal pure returns (bool) {
        return keccak256(bytes(a)) == keccak256(bytes(b));
    }
}<|MERGE_RESOLUTION|>--- conflicted
+++ resolved
@@ -38,12 +38,8 @@
     string internal NTT_ADAPTER = "NTTAdapterSalt";
     string internal SCROLL_ERC20_BRIDGE_ADAPTER_DEV = "ScrollERC20BridgeAdapterDev";
     string internal SCROLL_ERC20_BRIDGE_ADAPTER_PROD = "ScrollERC20BridgeAdapterProd";
-<<<<<<< HEAD
     string internal BASE_WITHDRAW_ERC20_BRIDGE_ADAPTER = "BaseWithdrawERC20BridgeAdapter";
-=======
     string internal BASE_WITHDRAW_ERC20_BRIDGE_ADAPTER_DEV = "BaseWithdrawERC20BridgeAdapterDev";
-    string internal BASE_WITHDRAW_ERC20_BRIDGE_ADAPTER_PROD = "BaseWithdrawERC20BridgeAdapterProd";
->>>>>>> 57368ae0
 
     string internal ETHER_FI_SAFE_IMPL = "EtherFiSafeImpl";
     string internal ETHER_FI_SAFE_FACTORY_IMPL = TOP_UP_SOURCE_FACTORY_IMPL;
