--- conflicted
+++ resolved
@@ -292,11 +292,7 @@
         shouldWhitelist[0] = false;
 
         vm.prank(owner);
-<<<<<<< HEAD
-        vm.expectRevert(PriceProvider.TokenOracleNotSet.selector);
-=======
         vm.expectRevert(abi.encodeWithSelector(EnumerableAddressWhitelistLib.InvalidAddress.selector, tokens[0]));
->>>>>>> 9c448332
         cashbackDispatcher.configureCashbackToken(tokens, shouldWhitelist);
     }
 
