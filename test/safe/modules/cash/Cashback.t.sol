--- conflicted
+++ resolved
@@ -9,11 +9,8 @@
 import { ModuleBase } from "../../../../src/modules/ModuleBase.sol";
 import { CashEventEmitter } from "../../../../src/modules/cash/CashEventEmitter.sol";
 import { ICashbackDispatcher } from "../../../../src/interfaces/ICashbackDispatcher.sol";
-<<<<<<< HEAD
-=======
 import { EnumerableAddressWhitelistLib } from "../../../../src/libraries/EnumerableAddressWhitelistLib.sol";
 
->>>>>>> 9c448332
 
 contract CashModuleCashbackTest is CashModuleTestSetup {
     using Math for uint256;
@@ -188,10 +185,7 @@
         assertEq(cashModule.getPendingCashbackForToken(address(safe), address(safeTokens[0].token)), safeTokens[0].amountInUsd);
     }
 
-<<<<<<< HEAD
-
-=======
->>>>>>> 9c448332
+
     function test_spend_receivesCashback_forSafeAndSpender() public {
         uint256 amount = 100e6;
         deal(address(usdcScroll), address(safe), amount);
